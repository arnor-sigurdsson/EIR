--- conflicted
+++ resolved
@@ -4,8 +4,6 @@
 from functools import partial
 from os.path import abspath
 from pathlib import Path
-<<<<<<< HEAD
-from sys import platform
 from typing import (
     Union,
     Tuple,
@@ -17,9 +15,6 @@
     Any,
     Iterable,
 )
-=======
-from typing import Union, Tuple, List, Dict, overload, TYPE_CHECKING, Callable
->>>>>>> 623b15b8
 
 import configargparse
 import numpy as np
