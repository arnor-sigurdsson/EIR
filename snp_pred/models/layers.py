--- conflicted
+++ resolved
@@ -314,13 +314,6 @@
         input_reshaped = input_padded.reshape(
             input.shape[0], 1, self.split_size, self.num_chunks
         )
-<<<<<<< HEAD
-        out = calc_split_input_einsum(
-            input=input_reshaped, weight=self.weight, bias=self.bias
-        )
-        return out
-
-=======
         out = calc_split_input(input=input_reshaped, weight=self.weight, bias=self.bias)
         return out
 
@@ -328,52 +321,9 @@
 def _find_split_padding_needed(input_size: int, split_size: int, num_chunks: int):
 
     return num_chunks * split_size - input_size
->>>>>>> aee9d217
-
-def _find_split_padding_needed(input_size: int, split_size: int, num_chunks: int):
-
-<<<<<<< HEAD
-    return num_chunks * split_size - input_size
-
-
-def calc_split_input_torch(
-    input: torch.Tensor, weight: torch.Tensor, bias: torch.Tensor
-):
-    mul = torch.mul(input, weight)
-    summed = torch.sum(mul, dim=2)
-=======
+
+
 def calc_split_input(input: torch.Tensor, weight: torch.Tensor, bias: torch.Tensor):
-
-    summed = torch.einsum("abc, dbc -> adc", input.squeeze(1), weight)
->>>>>>> aee9d217
-    flattened = summed.flatten(start_dim=1)
-
-    final = flattened
-    if bias is not None:
-        final = flattened + bias
-
-    return final
-
-
-def calc_split_input_loop(
-    input: torch.Tensor, weight: torch.Tensor, bias: torch.Tensor
-):
-    out = []
-    for i in range(weight.shape[0]):
-        mul = torch.mul(input, weight[i], out=None)
-        sum = torch.sum(mul, dim=2)
-        flattened = sum.flatten(start_dim=1)
-        out.append(flattened)
-
-    final = torch.cat(out, dim=1)
-    if bias is not None:
-        final = final + bias
-    return final
-
-
-def calc_split_input_einsum(
-    input: torch.Tensor, weight: torch.Tensor, bias: torch.Tensor
-):
 
     summed = torch.einsum("abc, dbc -> adc", input.squeeze(1), weight)
     flattened = summed.flatten(start_dim=1)
@@ -475,21 +425,11 @@
         self.act_2 = Swish()
         self.do = nn.Dropout(p=dropout_p)
 
-<<<<<<< HEAD
-=======
-        fc_2_chunks = _calculate_num_chunks_for_equal_split_out_features(
-            in_features=self.fc_1.out_features, out_feature_sets=out_feature_sets
-        )
->>>>>>> aee9d217
         self.fc_2 = SplitLinear(
             in_features=self.fc_1.out_features,
             out_feature_sets=out_feature_sets,
             bias=False,
-<<<<<<< HEAD
             split_size=split_size,
-=======
-            num_chunks=fc_2_chunks,
->>>>>>> aee9d217
         )
 
         if in_features == out_feature_sets:
@@ -499,11 +439,7 @@
                 in_features=in_features,
                 out_feature_sets=1,
                 bias=False,
-<<<<<<< HEAD
                 num_chunks=self.fc_2.out_features,
-=======
-                num_chunks=self.fc_1.out_features,
->>>>>>> aee9d217
             )
 
         self.out_features = self.fc_2.out_features
