--- conflicted
+++ resolved
@@ -4,32 +4,8 @@
 from snp_pred.models.models_linear import LinearModel
 from snp_pred.models.models_mgmoe import MGMoEModel
 from snp_pred.models.models_mlp import MLPModel
-from snp_pred.models.models_split_mlp import SplitMLPModel
+from snp_pred.models.models_split_mlp import SplitMLPModel, FullySplitMLPModel
 
-<<<<<<< HEAD
-from snp_pred.data_load.datasets import al_num_classes
-from . import extra_inputs_module
-from .extra_inputs_module import al_emb_lookup_dict
-from .layers import (
-    SelfAttention,
-    FirstCNNBlock,
-    CNNResidualBlock,
-    SplitLinear,
-    MLPResidualBlock,
-)
-from .model_utils import find_no_resblocks_needed
-
-# type aliases
-al_models = Union[
-    "CNNModel",
-    "MLPModel",
-    "LinearModel",
-    "SplitMLPModel",
-    "FullySplitMLPModel",
-    "MGMoEModel",
-]
-=======
->>>>>>> 6770e763
 al_models_classes = Union[
     Type["CNNModel"],
     Type["MLPModel"],
@@ -39,1055 +15,29 @@
     Type["MGMoEModel"],
 ]
 
-
-<<<<<<< HEAD
-logger = get_logger(name=__name__, tqdm_compatible=True)
+al_models = Union[
+    "CNNModel",
+    "MLPModel",
+    "LinearModel",
+    "SplitMLPModel",
+    "FullySplitMLPModel",
+    "MGMoEModel",
+]
 
 
-def get_model_class(model_type: str) -> al_models_classes:
-    if model_type == "cnn":
-        return CNNModel
-    elif model_type == "mlp":
-        return MLPModel
-    elif model_type == "mlp-split":
-        return SplitMLPModel
-    elif model_type == "mlp-fully-split":
-        return FullySplitMLPModel
-    elif model_type == "mlp-mgmoe":
-        return MGMoEModel
-
-    return LinearModel
-
-
-class ModelBase(nn.Module):
-    def __init__(
-        self,
-        cl_args: Namespace,
-        num_classes: al_num_classes,
-        embeddings_dict: Union[al_emb_lookup_dict, None] = None,
-        extra_continuous_inputs_columns: Union[List[str], None] = None,
-    ):
-        super().__init__()
-
-        self.cl_args = cl_args
-        self.num_classes = num_classes
-        self.embeddings_dict = embeddings_dict
-        self.extra_continuous_inputs_columns = extra_continuous_inputs_columns
-
-        emb_total_dim = con_total_dim = 0
-        if embeddings_dict:
-            emb_total_dim = extra_inputs_module.attach_embeddings(self, embeddings_dict)
-        if extra_continuous_inputs_columns:
-            con_total_dim = len(self.extra_continuous_inputs_columns)
-
-        self.fc_repr_and_extra_dim = cl_args.fc_repr_dim
-        self.fc_task_dim = cl_args.fc_task_dim
-
-        # TODO: Better to have this a method so fc_extra is explicitly defined?
-        self.extra_dim = emb_total_dim + con_total_dim
-        if emb_total_dim or con_total_dim:
-            # we have a specific layer for fc_extra in case it's going straight
-            # to bn or act, ensuring linear before
-            self.fc_extra = nn.Linear(self.extra_dim, self.extra_dim, bias=False)
-            self.fc_repr_and_extra_dim += self.extra_dim
-
-    @property
-    def fc_1_in_features(self) -> int:
-        raise NotImplementedError
-
-
-class CNNModel(ModelBase):
-    def __init__(self, *args, **kwargs):
-        super().__init__(*args, **kwargs)
-
-        self.conv = nn.Sequential(*_make_conv_layers(self.resblocks, self.cl_args))
-
-        self.data_size_after_conv = pytorch_utils.calc_size_after_conv_sequence(
-            self.cl_args.target_width, self.conv
-        )
-        self.no_out_channels = self.conv[-1].out_channels
-
-        self.fc_1 = nn.Sequential(
-            OrderedDict(
-                {
-                    "fc_1_bn_1": nn.BatchNorm1d(self.fc_1_in_features),
-                    "fc_1_act_1": Swish(),
-                    "fc_1_linear_1": nn.Linear(
-                        self.fc_1_in_features, self.cl_args.fc_repr_dim, bias=False
-                    ),
-                }
-            )
-        )
-
-        self.multi_task_branches = _get_cnn_multi_task_branches(
-            num_classes=self.num_classes,
-            fc_task_dim=self.fc_task_dim,
-            fc_repr_and_extra_dim=self.fc_repr_and_extra_dim,
-            fc_do=self.cl_args.fc_do,
-        )
-
-        self._init_weights()
-
-    @property
-    def fc_1_in_features(self) -> int:
-        return self.no_out_channels * self.data_size_after_conv
-
-    @property
-    def l1_penalized_weights(self) -> torch.Tensor:
-        return self.conv[0].conv_1.weight
-
-    def _init_weights(self):
-        for m in self.modules():
-            if isinstance(m, nn.Conv2d):
-                # Swish slope is roughly 0.5 around 0
-                nn.init.kaiming_normal_(m.weight, a=0.5, mode="fan_out")
-            elif isinstance(m, nn.BatchNorm2d) or isinstance(m, nn.BatchNorm1d):
-                nn.init.constant_(m.weight, 1)
-                nn.init.constant_(m.bias, 0)
-
-    @property
-    def resblocks(self) -> List[int]:
-        if not self.cl_args.layers:
-            residual_blocks = find_no_resblocks_needed(
-                self.cl_args.target_width,
-                self.cl_args.down_stride,
-                self.cl_args.first_stride_expansion,
-            )
-            logger.info(
-                "No residual blocks specified in CL args, using input "
-                "%s based on width approximation calculation.",
-                residual_blocks,
-            )
-            return residual_blocks
-        return self.cl_args.layers
-
-    def forward(
-        self, x: torch.Tensor, extra_inputs: torch.Tensor = None
-    ) -> Dict[str, torch.Tensor]:
-        out = self.conv(x)
-        out = out.view(out.shape[0], -1)
-
-        out = self.fc_1(out)
-
-        if extra_inputs is not None:
-            out_extra = self.fc_extra(extra_inputs)
-            out = torch.cat((out_extra, out), dim=1)
-
-        out = _calculate_module_dict_outputs(
-            input_=out, module_dict=self.multi_task_branches
-        )
-
-        return out
-
-
-def _get_cnn_multi_task_branches(
-    fc_repr_and_extra_dim: int,
-    fc_task_dim: int,
-    fc_do: float,
-    num_classes: al_num_classes,
-) -> nn.ModuleDict:
-    """
-    TODO: Remove this in favor of branch factories as used in other modesl
-    """
-
-    module_dict = {}
-    for key, num_classes in num_classes.items():
-        branch_layers = OrderedDict(
-            {
-                "fc_2_bn_1": nn.BatchNorm1d(fc_repr_and_extra_dim),
-                "fc_2_act_1": Swish(),
-                "fc_2_linear_1": nn.Linear(
-                    fc_repr_and_extra_dim, fc_task_dim, bias=False
-                ),
-                "fc_2_do_1": nn.Dropout(p=fc_do),
-                "fc_3_bn_1": nn.BatchNorm1d(fc_task_dim),
-                "fc_3_act_1": Swish(),
-                "fc_3_do_1": nn.Dropout(p=fc_do),
-            }
-        )
-
-        task_layer_branch = nn.Sequential(
-            OrderedDict(
-                **branch_layers, **{"fc_3_final": nn.Linear(fc_task_dim, num_classes)}
-            )
-        )
-
-        module_dict[key] = task_layer_branch
-
-    _assert_module_dict_uniqueness(module_dict)
-    return nn.ModuleDict(module_dict)
-
-
-def _make_conv_layers(
-    residual_blocks: List[int], cl_args: Namespace
-) -> List[nn.Module]:
-    """
-    Used to set up the convolutional layers for the model. Based on the passed in
-    residual blocks, we want to set up the actual blocks with all the relevant
-    convolution parameters.
-
-    We start with a base channel number of 2**5 == 32.
-
-    Also inserts a self-attention layer in just before the last residual block.
-
-    :param residual_blocks: List of ints, where each int indicates number of blocks w.
-    that channel dimension.
-    :param cl_args: Experiment hyperparameters / configuration needed for the
-    convolution setup.
-    :return: A list of `nn.Module` objects to be passed to `nn.Sequential`.
-    """
-    ca = cl_args
-
-    down_stride_w = ca.down_stride
-
-    first_conv_channels = 2 ** ca.channel_exp_base * ca.first_channel_expansion
-    first_conv_kernel = ca.kernel_width * ca.first_kernel_expansion
-    first_conv_stride = down_stride_w * ca.first_stride_expansion
-
-    first_kernel, first_pad = pytorch_utils.calc_conv_params_needed(
-        input_width=ca.target_width,
-        kernel_size=first_conv_kernel,
-        stride=first_conv_stride,
-        dilation=1,
-    )
-
-    conv_blocks = [
-        FirstCNNBlock(
-            in_channels=1,
-            out_channels=first_conv_channels,
-            conv_1_kernel_w=first_kernel,
-            conv_1_padding=first_pad,
-            down_stride_w=first_conv_stride,
-            dilation=1,
-            rb_do=ca.rb_do,
-        )
-    ]
-
-    sa_added = False
-    for layer_arch_idx, layer_arch_layers in enumerate(residual_blocks):
-        for layer in range(layer_arch_layers):
-            cur_layer, cur_width = _get_conv_resblock(
-                conv_blocks=conv_blocks,
-                layer_arch_idx=layer_arch_idx,
-                down_stride=down_stride_w,
-                cl_args=ca,
-            )
-
-            if cl_args.sa and cur_width < 1024 and not sa_added:
-                attention_channels = conv_blocks[-1].out_channels
-                conv_blocks.append(SelfAttention(attention_channels))
-                sa_added = True
-
-            conv_blocks.append(cur_layer)
-
-    return conv_blocks
-
-
-def _get_conv_resblock(
-    conv_blocks: List[nn.Module],
-    layer_arch_idx: int,
-    down_stride: int,
-    cl_args: Namespace,
-) -> Tuple[CNNResidualBlock, int]:
-    ca = cl_args
-
-    cur_conv = nn.Sequential(*conv_blocks)
-    cur_width = pytorch_utils.calc_size_after_conv_sequence(
-        input_width=ca.target_width, conv_sequence=cur_conv
-    )
-
-    cur_kern, cur_padd = pytorch_utils.calc_conv_params_needed(
-        input_width=cur_width,
-        kernel_size=ca.kernel_width,
-        stride=down_stride,
-        dilation=1,
-    )
-
-    cur_block_number = (
-        len([i for i in conv_blocks if isinstance(i, CNNResidualBlock)]) + 1
-    )
-    cur_dilation_factor = _get_cur_dilation(
-        dilation_factor=cl_args.dilation_factor,
-        width=cur_width,
-        block_number=cur_block_number,
-    )
-
-    cur_in_channels = conv_blocks[-1].out_channels
-    cur_out_channels = 2 ** (ca.channel_exp_base + layer_arch_idx)
-
-    cur_layer = CNNResidualBlock(
-        in_channels=cur_in_channels,
-        out_channels=cur_out_channels,
-        conv_1_kernel_w=cur_kern,
-        conv_1_padding=cur_padd,
-        down_stride_w=down_stride,
-        dilation=cur_dilation_factor,
-        full_preact=True if len(conv_blocks) == 1 else False,
-        rb_do=ca.rb_do,
-    )
-
-    return cur_layer, cur_width
-
-
-def _get_cur_dilation(dilation_factor: int, width: int, block_number: int):
-    """
-    Note that block_number refers to the number of residual blocks (not first block
-    or self attention).
-    """
-    dilation = dilation_factor ** block_number
-
-    while dilation >= width:
-        dilation = dilation // dilation_factor
-
-    return dilation
-
-
-class MLPModel(ModelBase):
-    def __init__(self, *args, **kwargs):
-        super().__init__(*args, **kwargs)
-
-        self.fc_0 = nn.Linear(
-            self.fc_1_in_features, self.cl_args.fc_repr_dim, bias=False
-        )
-
-        self.fc_0_act = nn.Sequential(
-            OrderedDict(
-                {
-                    "fc_1_bn_1": nn.BatchNorm1d(self.cl_args.fc_repr_dim),
-                    "fc_1_act_1": Swish(),
-                    "fc_1_do_1": nn.Dropout(p=self.cl_args.fc_do),
-                }
-            )
-        )
-
-        first_layer_spec = get_basic_multi_branch_spec(
-            in_features=self.fc_repr_and_extra_dim,
-            out_features=self.fc_task_dim,
-            dropout_p=self.cl_args.fc_do,
-        )
-        layer_spec = get_basic_multi_branch_spec(
-            in_features=self.fc_task_dim,
-            out_features=self.fc_task_dim,
-            dropout_p=self.cl_args.fc_do,
-        )
-
-        branches = create_blocks_with_first_adaptor_block(
-            num_blocks=self.cl_args.layers[0],
-            branch_names=self.num_classes.keys(),
-            block_constructor=initialize_modules_from_spec,
-            block_constructor_kwargs={"spec": layer_spec},
-            first_layer_kwargs_overload={"spec": first_layer_spec},
-        )
-
-        final_layer = get_final_layer(
-            in_features=self.fc_task_dim, num_classes=self.num_classes
-        )
-
-        self.multi_task_branches = _merge_module_dicts((branches, final_layer))
-
-        self._init_weights()
-
-    @property
-    def fc_1_in_features(self) -> int:
-        return self.cl_args.target_width * 4
-
-    @property
-    def l1_penalized_weights(self) -> torch.Tensor:
-        return self.fc_0.weight
-
-    def _init_weights(self):
-        pass
-
-    def forward(
-        self, x: torch.Tensor, extra_inputs: torch.Tensor = None
-    ) -> Dict[str, torch.Tensor]:
-        out = x.view(x.shape[0], -1)
-
-        out = self.fc_0(out)
-
-        out = self.fc_0_act(out)
-
-        if extra_inputs is not None:
-            out_extra = self.fc_extra(extra_inputs)
-            out = torch.cat((out_extra, out), dim=1)
-
-        out = _calculate_module_dict_outputs(
-            input_=out, module_dict=self.multi_task_branches
-        )
-
-        return out
-
-
-class SplitMLPModel(ModelBase):
-    def __init__(self, *args, **kwargs):
-        super().__init__(*args, **kwargs)
-
-        num_chunks = self.cl_args.split_mlp_num_splits
-        self.fc_0 = nn.Sequential(
-            OrderedDict(
-                {
-                    "fc_0": SplitLinear(
-                        in_features=self.fc_1_in_features,
-                        out_feature_sets=self.cl_args.fc_repr_dim,
-                        num_chunks=num_chunks,
-                        bias=False,
-                    )
-                }
-            )
-        )
-
-        in_feat = num_chunks * self.cl_args.fc_repr_dim
-
-        task_names = tuple(self.num_classes.keys())
-        task_resblocks_kwargs = {
-            "in_features": self.fc_task_dim,
-            "out_features": self.fc_task_dim,
-            "dropout_p": self.cl_args.rb_do,
-            "full_preactivation": False,
-        }
-        multi_task_branches = create_blocks_with_first_adaptor_block(
-            num_blocks=self.cl_args.layers[0],
-            branch_names=task_names,
-            block_constructor=MLPResidualBlock,
-            block_constructor_kwargs=task_resblocks_kwargs,
-            first_layer_kwargs_overload={
-                "full_preactivation": True,
-                "in_features": in_feat + self.extra_dim,
-            },
-        )
-
-        final_act_spec = self.get_final_act_spec(
-            in_features=self.fc_task_dim, dropout_p=self.cl_args.fc_do
-        )
-        final_act = construct_multi_branches(
-            branch_names=task_names,
-            branch_factory=initialize_modules_from_spec,
-            branch_factory_kwargs={"spec": final_act_spec},
-        )
-
-        final_layer = get_final_layer(
-            in_features=self.fc_task_dim, num_classes=self.num_classes
-        )
-
-        self.multi_task_branches = _merge_module_dicts(
-            (multi_task_branches, final_act, final_layer)
-        )
-
-        self._init_weights()
-
-    @staticmethod
-    def get_final_act_spec(in_features: int, dropout_p: float):
-
-        spec = OrderedDict(
-            {
-                "bn_final": (nn.BatchNorm1d, {"num_features": in_features}),
-                "act_final": (Swish, {}),
-                "do_final": (nn.Dropout, {"p": dropout_p}),
-            }
-        )
-
-        return spec
-
-    @property
-    def fc_1_in_features(self) -> int:
-        return self.cl_args.target_width * 4
-
-    @property
-    def l1_penalized_weights(self) -> torch.Tensor:
-        return self.fc_0[0].weight
-
-    def _init_weights(self):
-        pass
-
-    def forward(
-        self, x: torch.Tensor, extra_inputs: torch.Tensor = None
-    ) -> Dict[str, torch.Tensor]:
-        out = x.view(x.shape[0], -1)
-
-        out = self.fc_0(out)
-=======
 def _get_model_mapping() -> Dict[str, al_models_classes]:
     mapping = {
         "cnn": CNNModel,
         "mlp": MLPModel,
         "mlp-split": SplitMLPModel,
+        "mlp-fully-split": FullySplitMLPModel,
         "mlp-mgmoe": MGMoEModel,
         "linear": LinearModel,
     }
->>>>>>> 6770e763
 
     return mapping
 
 
-<<<<<<< HEAD
-        return out
-
-
-class FullySplitMLPModel(ModelBase):
-    def __init__(self, *args, **kwargs):
-        super().__init__(*args, **kwargs)
-
-        fc_0_split_size = (
-            self.cl_args.kernel_width * 4 * self.cl_args.first_kernel_expansion
-        )
-        self.fc_0 = nn.Sequential(
-            OrderedDict(
-                {
-                    "fc_0": SplitLinear(
-                        in_features=self.fc_1_in_features,
-                        out_feature_sets=self.cl_args.fc_repr_dim,
-                        split_size=fc_0_split_size,
-                        bias=False,
-                    )
-                }
-            )
-        )
-
-        cur_dim = self.fc_0[-1].out_features
-        cutoff_threshold = 1024
-        while cur_dim >= cutoff_threshold:
-
-            cur_spec = self.get_split_extractor_spec(
-                in_features=cur_dim,
-                out_feature_sets=self.cl_args.fc_repr_dim,
-                split_size=self.cl_args.kernel_width * 4,
-                dropout_p=self.cl_args.rb_do,
-            )
-            next_module = initialize_modules_from_spec(spec=cur_spec)
-
-            self.fc_0.add_module(name=str(cur_dim), module=next_module)
-
-            cur_dim = next_module[-1].out_features
-
-        task_names = tuple(self.num_classes.keys())
-        task_resblocks_kwargs = {
-            "in_features": self.fc_task_dim,
-            "out_features": self.fc_task_dim,
-            "dropout_p": self.cl_args.rb_do,
-            "full_preactivation": False,
-        }
-        multi_task_branches = create_blocks_with_first_adaptor_block(
-            num_blocks=self.cl_args.layers[0],
-            branch_names=task_names,
-            block_constructor=MLPResidualBlock,
-            block_constructor_kwargs=task_resblocks_kwargs,
-            first_layer_kwargs_overload={
-                "full_preactivation": True,
-                "in_features": cur_dim + self.extra_dim,
-            },
-        )
-
-        final_act_spec = self.get_final_act_spec(
-            in_features=self.fc_task_dim, dropout_p=self.cl_args.fc_do
-        )
-        final_act = construct_multi_branches(
-            branch_names=task_names,
-            branch_factory=initialize_modules_from_spec,
-            branch_factory_kwargs={"spec": final_act_spec},
-        )
-
-        final_layer = get_final_layer(
-            in_features=self.fc_task_dim, num_classes=self.num_classes
-        )
-
-        self.multi_task_branches = _merge_module_dicts(
-            (multi_task_branches, final_act, final_layer)
-        )
-
-        self._init_weights()
-
-    @staticmethod
-    def get_split_extractor_spec(
-        in_features: int, out_feature_sets: int, split_size: int, dropout_p: float
-    ):
-        spec = OrderedDict(
-            {
-                "bn_1": (nn.BatchNorm1d, {"num_features": in_features}),
-                "act_1": (Swish, {}),
-                "do_1": (nn.Dropout, {"p": dropout_p}),
-                "split_1": (
-                    SplitLinear,
-                    {
-                        "in_features": in_features,
-                        "out_feature_sets": out_feature_sets,
-                        "split_size": split_size,
-                        "bias": False,
-                    },
-                ),
-            }
-        )
-        return spec
-
-    @staticmethod
-    def get_final_act_spec(in_features: int, dropout_p: float):
-
-        spec = OrderedDict(
-            {
-                "bn_final": (nn.BatchNorm1d, {"num_features": in_features}),
-                "act_final": (Swish, {}),
-                "do_final": (nn.Dropout, {"p": dropout_p}),
-            }
-        )
-
-        return spec
-
-    @property
-    def fc_1_in_features(self) -> int:
-        return self.cl_args.target_width * 4
-
-    @property
-    def l1_penalized_weights(self) -> torch.Tensor:
-        return self.fc_0[0].weight
-
-    def _init_weights(self):
-        pass
-
-    def forward(
-        self, x: torch.Tensor, extra_inputs: torch.Tensor = None
-    ) -> Dict[str, torch.Tensor]:
-        out = x.view(x.shape[0], -1)
-
-        out = self.fc_0(out)
-
-        if extra_inputs is not None:
-            out_extra = self.fc_extra(extra_inputs)
-            out = torch.cat((out_extra, out), dim=1)
-
-        out = _calculate_module_dict_outputs(
-            input_=out, module_dict=self.multi_task_branches
-        )
-
-        return out
-
-
-def _merge_module_dicts(module_dicts: Tuple[nn.ModuleDict, ...]):
-    def check_inputs():
-        assert all(i.keys() == module_dicts[0].keys() for i in module_dicts)
-
-    check_inputs()
-
-    new_module_dicts = deepcopy(module_dicts)
-    final_module_dict = nn.ModuleDict()
-
-    keys = new_module_dicts[0].keys()
-    for key in keys:
-        final_module_dict[key] = nn.Sequential()
-
-        for index, module_dict in enumerate(new_module_dicts):
-            cur_module = module_dict[key]
-            final_module_dict[key].add_module(str(index), cur_module)
-
-    return final_module_dict
-
-
-def construct_blocks(
-    num_blocks: int, block_constructor: Callable, block_kwargs: Dict
-) -> nn.Sequential:
-    blocks = []
-    for i in range(num_blocks):
-        cur_block = block_constructor(**block_kwargs)
-        blocks.append(cur_block)
-    return nn.Sequential(*blocks)
-
-
-def create_blocks_with_first_adaptor_block(
-    num_blocks: int,
-    branch_names,
-    block_constructor: Callable,
-    block_constructor_kwargs: Dict,
-    first_layer_kwargs_overload: Dict,
-):
-
-    adaptor_block = construct_multi_branches(
-        branch_names=branch_names,
-        branch_factory=construct_blocks,
-        branch_factory_kwargs={
-            "num_blocks": 1,
-            "block_constructor": block_constructor,
-            "block_kwargs": {**block_constructor_kwargs, **first_layer_kwargs_overload},
-        },
-    )
-
-    if num_blocks == 1:
-        return _merge_module_dicts((adaptor_block,))
-
-    blocks = construct_multi_branches(
-        branch_names=branch_names,
-        branch_factory=construct_blocks,
-        branch_factory_kwargs={
-            "num_blocks": num_blocks - 1,
-            "block_constructor": block_constructor,
-            "block_kwargs": {**block_constructor_kwargs},
-        },
-    )
-
-    merged_blocks = _merge_module_dicts((adaptor_block, blocks))
-
-    return merged_blocks
-
-
-@dataclass
-class LayerSpec:
-    name: str
-    module: nn.Module
-    module_kwargs: Dict
-
-
-class MGMoEModel(ModelBase):
-    def __init__(self, *args, **kwargs):
-        super().__init__(*args, **kwargs)
-
-        self.num_chunks = self.cl_args.split_mlp_num_splits
-        self.num_experts = self.cl_args.mg_num_experts
-
-        fc_0_out_feat = self.num_chunks * self.cl_args.fc_repr_dim
-        self.fc_0 = nn.Sequential(
-            OrderedDict(
-                {
-                    "fc_0": SplitLinear(
-                        in_features=self.fc_1_in_features,
-                        out_feature_sets=self.cl_args.fc_repr_dim,
-                        num_chunks=self.num_chunks,
-                        bias=True,
-                    )
-                }
-            )
-        )
-
-        self.task_names = sorted(tuple(self.num_classes.keys()))
-        gate_spec = self.get_gate_spec(
-            in_features=fc_0_out_feat + self.extra_dim, out_features=self.num_experts
-        )
-
-        self.gates = construct_multi_branches(
-            branch_names=self.task_names,
-            branch_factory=initialize_modules_from_spec,
-            branch_factory_kwargs={"spec": gate_spec},
-        )
-
-        expert_names = tuple(f"expert_{i}" for i in range(self.num_experts))
-        layer_kwargs = {
-            "in_features": self.fc_task_dim,
-            "out_features": self.fc_task_dim,
-            "dropout_p": self.cl_args.rb_do,
-            "full_preactivation": False,
-        }
-        self.expert_branches = create_blocks_with_first_adaptor_block(
-            num_blocks=self.cl_args.layers[0],
-            branch_names=expert_names,
-            block_constructor=MLPResidualBlock,
-            block_constructor_kwargs=layer_kwargs,
-            first_layer_kwargs_overload={
-                "full_preactivation": True,
-                "in_features": fc_0_out_feat + self.extra_dim,
-            },
-        )
-
-        task_resblocks_kwargs = {
-            "in_features": self.fc_task_dim,
-            "out_features": self.fc_task_dim,
-            "dropout_p": self.cl_args.rb_do,
-            "full_preactivation": False,
-        }
-        multi_task_branches = construct_multi_branches(
-            branch_names=self.task_names,
-            branch_factory=construct_blocks,
-            branch_factory_kwargs={
-                "num_blocks": self.cl_args.layers[1],
-                "block_constructor": MLPResidualBlock,
-                "block_kwargs": task_resblocks_kwargs,
-            },
-        )
-
-        final_act_spec = self.get_final_act_spec(
-            in_features=self.fc_task_dim, dropout_p=self.cl_args.fc_do
-        )
-        final_act = construct_multi_branches(
-            branch_names=self.task_names,
-            branch_factory=initialize_modules_from_spec,
-            branch_factory_kwargs={"spec": final_act_spec},
-        )
-
-        final_layer = get_final_layer(
-            in_features=self.fc_task_dim, num_classes=self.num_classes
-        )
-
-        self.multi_task_branches = _merge_module_dicts(
-            (multi_task_branches, final_act, final_layer)
-        )
-
-        self._init_weights()
-
-    @staticmethod
-    def get_gate_spec(in_features: int, out_features: int):
-
-        spec = OrderedDict(
-            {
-                "gate_fc": (
-                    nn.Linear,
-                    {
-                        "in_features": in_features,
-                        "out_features": out_features,
-                        "bias": True,
-                    },
-                ),
-                "gate_attention": (nn.Softmax, {"dim": 1}),
-            }
-        )
-
-        return spec
-
-    @staticmethod
-    def get_final_act_spec(in_features: int, dropout_p: float):
-
-        spec = OrderedDict(
-            {
-                "bn_final": (nn.BatchNorm1d, {"num_features": in_features}),
-                "act_final": (Swish, {}),
-                "do_final": (nn.Dropout, {"p": dropout_p}),
-            }
-        )
-
-        return spec
-
-    def _init_weights(self):
-        pass
-
-    @property
-    def fc_1_in_features(self) -> int:
-        return self.cl_args.target_width * 4
-
-    @property
-    def l1_penalized_weights(self) -> torch.Tensor:
-        return self.fc_0[0].weight
-
-    def forward(
-        self, x: torch.Tensor, extra_inputs: torch.Tensor = None
-    ) -> Dict[str, torch.Tensor]:
-        out = x.view(x.shape[0], -1)
-
-        out = self.fc_0(out)
-
-        if extra_inputs is not None:
-            out = torch.cat((extra_inputs, out), dim=1)
-
-        gate_attentions = _calculate_module_dict_outputs(
-            input_=out, module_dict=self.gates
-        )
-
-        expert_outputs = _calculate_module_dict_outputs(
-            input_=out, module_dict=self.expert_branches
-        )
-
-        final_out = {}
-        stacked_expert_outputs = torch.stack(list(expert_outputs.values()), dim=2)
-        for task_name, task_attention in gate_attentions.items():
-            weighted_expert_outputs = (
-                task_attention.unsqueeze(1) * stacked_expert_outputs
-            )
-            weighted_expert_sum = weighted_expert_outputs.sum(dim=2)
-
-            cur_task_branch = self.multi_task_branches[task_name]
-            final_out[task_name] = cur_task_branch(weighted_expert_sum)
-
-        return final_out
-
-
-def get_basic_multi_branch_spec(in_features: int, out_features: int, dropout_p: float):
-    base_spec = OrderedDict(
-        {
-            "fc_1_linear_1": (
-                nn.Linear,
-                {
-                    "in_features": in_features,
-                    "out_features": out_features,
-                    "bias": False,
-                },
-            ),
-            "fc_1_bn_1": (nn.BatchNorm1d, {"num_features": out_features}),
-            "fc_1_act_1": (Swish, {}),
-            "fc_1_do_1": (nn.Dropout, {"p": dropout_p}),
-        }
-    )
-
-    return base_spec
-
-
-def _assert_module_dict_uniqueness(module_dict: Dict[str, nn.Sequential]):
-    """
-    We have this function as a safeguard to help us catch if we are reusing modules
-    when they should not be (i.e. if splitting into multiple branches with same layers,
-    one could accidentally reuse the instantiated nn.Modules across branches).
-    """
-    branch_ids = [id(sequential_branch) for sequential_branch in module_dict.values()]
-    assert len(branch_ids) == len(set(branch_ids))
-
-    module_ids = []
-    for sequential_branch in module_dict.values():
-        module_ids += [id(module) for module in sequential_branch.modules()]
-
-    num_total_modules = len(module_ids)
-    num_unique_modules = len(set(module_ids))
-    assert num_unique_modules == num_total_modules
-
-
-def construct_multi_branches(
-    branch_names: Iterable[str],
-    branch_factory: Callable[[Any], nn.Sequential],
-    branch_factory_kwargs,
-    extra_hooks: List[Callable] = (),
-) -> nn.ModuleDict:
-
-    branched_module_dict = nn.ModuleDict()
-    for name in branch_names:
-
-        cur_branch = branch_factory(**branch_factory_kwargs)
-        assert callable(cur_branch)
-        branched_module_dict[name] = cur_branch
-
-    for hook in extra_hooks:
-        branched_module_dict = hook(branched_module_dict)
-
-    _assert_module_dict_uniqueness(branched_module_dict)
-    return branched_module_dict
-
-
-def get_final_layer(in_features, num_classes):
-    final_module_dict = nn.ModuleDict()
-
-    for task, num_outputs in num_classes.items():
-        cur_spec = OrderedDict(
-            {
-                "fc_final": (
-                    nn.Linear,
-                    {
-                        "in_features": in_features,
-                        "out_features": num_outputs,
-                        "bias": True,
-                    },
-                )
-            }
-        )
-        cur_module = initialize_modules_from_spec(spec=cur_spec)
-        final_module_dict[task] = cur_module
-
-    return final_module_dict
-
-
-def initialize_modules_from_spec(
-    spec: "OrderedDict[str, Tuple[nn.Module, Dict]]",
-) -> nn.Sequential:
-
-    module_dict = OrderedDict()
-    for name, recipe in spec.items():
-        module_class = recipe[0]
-        module_args = recipe[1]
-
-        module = _initialize_module(module=module_class, module_args=module_args)
-
-        module_dict[name] = module
-
-    return nn.Sequential(module_dict)
-
-
-def _initialize_module(module: nn.Module, module_args: Dict) -> nn.Module:
-    return module(**module_args)
-
-
-def _get_downsample_identities_moduledict(
-    num_classes: Dict[str, int], in_features: int
-) -> nn.ModuleDict:
-    """
-    Currently redundant cast to `nn.Sequential` here for compatibility with
-    `assert_module_dict_uniqueness`.
-    """
-    module_dict = {}
-    for key, cur_num_output_classes in num_classes.items():
-        module_dict[key] = nn.Sequential(
-            nn.Linear(
-                in_features=in_features, out_features=cur_num_output_classes, bias=True
-            )
-        )
-
-    _assert_module_dict_uniqueness(module_dict)
-    return nn.ModuleDict(module_dict)
-
-
-def _calculate_module_dict_outputs(
-    input_: torch.Tensor, module_dict: nn.ModuleDict
-) -> "OrderedDict[str, torch.Tensor]":
-    final_out = OrderedDict()
-    for target_column, linear_layer in module_dict.items():
-        final_out[target_column] = linear_layer(input_)
-
-    return final_out
-
-
-class LinearModel(ModelBase):
-    def __init__(self, *args, **kwargs):
-        super().__init__(*args, **kwargs)
-
-        total_in_dim = self.fc_1_in_features + self.extra_dim
-        self.fc_1 = nn.Linear(total_in_dim, 1)
-        self.act = self._get_act()
-
-        self.output_parser = self._get_output_parser()
-
-    @property
-    def fc_1_in_features(self) -> int:
-        return self.cl_args.target_width * 4
-
-    @property
-    def l1_penalized_weights(self) -> torch.Tensor:
-        return self.fc_1.weight
-
-    def _get_act(self) -> Callable[[torch.Tensor], torch.Tensor]:
-        if self.cl_args.target_cat_columns:
-            logger.info(
-                "Using logistic regression model on categorical column: %s.",
-                self.cl_args.target_cat_columns,
-            )
-            return nn.Sigmoid()
-
-        # no activation for linear regression
-        elif self.cl_args.target_con_columns:
-            logger.info(
-                "Using linear regression model on continuous column: %s.",
-                self.cl_args.target_con_columns,
-            )
-            return lambda x: x
-
-        raise ValueError()
-
-    def _get_output_parser(self) -> Callable[[torch.Tensor], Dict[str, torch.Tensor]]:
-        def _parse_categorical(out: torch.Tensor) -> Dict[str, torch.Tensor]:
-            # we create a 2D output from 1D for compatibility with visualization funcs
-            out = torch.cat(((1 - out[:, 0]).unsqueeze(1), out), 1)
-            out = {self.cl_args.target_cat_columns[0]: out}
-            return out
-
-        def _parse_continuous(out: torch.Tensor) -> Dict[str, torch.Tensor]:
-            out = {self.cl_args.target_con_columns[0]: out}
-            return out
-
-        if self.cl_args.target_cat_columns:
-            return _parse_categorical
-        return _parse_continuous
-
-    def forward(
-        self, x: torch.Tensor, extra_inputs: torch.Tensor = None
-    ) -> Dict[str, torch.Tensor]:
-        out = x.view(x.shape[0], -1)
-        if extra_inputs:
-            out = torch.cat((out, extra_inputs), dim=1)
-
-        out = self.fc_1(out)
-        out = self.act(out)
-=======
 def get_model_class(model_type: str) -> al_models_classes:
     mapping = _get_model_mapping()
-    return mapping[model_type]
->>>>>>> 6770e763
-
-
-al_models = Union["CNNModel", "MLPModel", "LinearModel", "SplitMLPModel", "MGMoEModel"]+    return mapping[model_type]