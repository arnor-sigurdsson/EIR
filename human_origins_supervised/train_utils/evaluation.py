from dataclasses import dataclass
from pathlib import Path
from typing import List, Dict, TYPE_CHECKING

import numpy as np
import pandas as pd
import torch
from aislib.misc_utils import get_logger
from ignite.engine import Engine
from scipy.special import softmax
from sklearn.preprocessing import LabelEncoder, StandardScaler

from human_origins_supervised.data_load.data_utils import get_target_columns_generator
from human_origins_supervised.data_load.datasets import al_label_transformers_object
from human_origins_supervised.models import model_utils
from human_origins_supervised.train_utils import metrics
from human_origins_supervised.train_utils import utils
from human_origins_supervised.visualization import visualization_funcs as vf

if TYPE_CHECKING:
    from human_origins_supervised.train_utils.train_handlers import HandlerConfig
    from human_origins_supervised.train import Config

logger = get_logger(name=__name__, tqdm_compatible=True)


def validation_handler(engine: Engine, handler_config: "HandlerConfig") -> None:
    """
    A bit hacky how we manually attach metrics here, but that's because we
    don't want to evaluate as a running average (i.e. do it in the step
    function), but rather run over the whole validation dataset as we do
    in this function.
    """
    c = handler_config.config
    cl_args = c.cl_args
    iteration = engine.state.iteration

    c.model.eval()
    gather_preds = model_utils.gather_pred_outputs_from_dloader
    val_outputs_total, val_target_labels, val_ids_total = gather_preds(
        data_loader=c.valid_loader,
        cl_args=c.cl_args,
        model=c.model,
        device=cl_args.device,
        with_labels=True,
    )
    c.model.train()

    val_target_labels = model_utils.parse_target_labels(
        target_columns=c.target_columns, device=cl_args.device, labels=val_target_labels
    )

<<<<<<< HEAD
    val_losses = c.loss_module(inputs=val_outputs_total, targets=val_labels_total)
=======
    val_losses = metrics.calculate_losses(
        criterions=c.criterions, labels=val_target_labels, outputs=val_outputs_total
    )
>>>>>>> 96e533d0
    val_loss_avg = metrics.aggregate_losses(val_losses)

    eval_metrics_dict = metrics.calculate_batch_metrics(
        target_columns=c.target_columns,
        target_transformers=c.target_transformers,
        losses=val_losses,
        outputs=val_outputs_total,
        labels=val_target_labels,
        prefix="v_",
    )

    eval_metrics_dict_w_avgs = metrics.add_multi_task_average_metrics(
        batch_metrics_dict=eval_metrics_dict,
        target_columns=c.target_columns,
        prefix="v_",
        loss=val_loss_avg.item(),
    )

    write_eval_header = True if iteration == cl_args.sample_interval else False
    metrics.persist_metrics(
        handler_config=handler_config,
        metrics_dict=eval_metrics_dict_w_avgs,
        iteration=iteration,
        write_header=write_eval_header,
        prefixes={"metrics": "v_", "writer": "validation"},
    )

    save_evaluation_results_wrapper(
        val_outputs=val_outputs_total,
        val_labels=val_target_labels,
        val_ids=val_ids_total,
        iteration=iteration,
        config=handler_config.config,
    )


def save_evaluation_results_wrapper(
    val_outputs: Dict[str, torch.Tensor],
    val_labels: Dict[str, torch.Tensor],
    val_ids: List[str],
    iteration: int,
    config: "Config",
):

    target_columns_gen = get_target_columns_generator(config.target_columns)
    transformers = config.target_transformers

    for column_type, column_name in target_columns_gen:
        cur_sample_outfolder = utils.prep_sample_outfolder(
            run_name=config.cl_args.run_name,
            column_name=column_name,
            iteration=iteration,
        )

        cur_val_outputs = val_outputs[column_name].cpu().numpy()
        cur_val_labels = val_labels[column_name].cpu().numpy()

        plot_config = PerformancePlotConfig(
            val_outputs=cur_val_outputs,
            val_labels=cur_val_labels,
            val_ids=val_ids,
            iteration=iteration,
            column_name=column_name,
            column_type=column_type,
            target_transformer=transformers[column_name],
            output_folder=cur_sample_outfolder,
        )

        save_evaluation_results(plot_config=plot_config)


@dataclass
class PerformancePlotConfig:
    val_outputs: np.ndarray
    val_labels: np.ndarray
    val_ids: List[str]
    iteration: int
    column_name: str
    column_type: str
    target_transformer: al_label_transformers_object
    output_folder: Path


def save_evaluation_results(plot_config: PerformancePlotConfig,) -> None:

    pc = plot_config

    common_args = {
        "val_outputs": pc.val_outputs,
        "val_labels": pc.val_labels,
        "val_ids": pc.val_ids,
        "outfolder": pc.output_folder,
        "transformer": pc.target_transformer,
    }

    vf.gen_eval_graphs(plot_config=pc)

    if pc.column_type == "cat":
        get_most_wrong_wrapper(**common_args)
    elif pc.column_type == "con":
        scale_and_save_regression_preds(**common_args)


def get_most_wrong_cls_preds(
    val_true: np.ndarray,
    val_preds: np.ndarray,
    val_outputs: np.ndarray,
    ids: np.ndarray,
) -> pd.DataFrame:
    wrong_mask = val_preds != val_true
    wrong_indices = np.where(wrong_mask)[0]
    all_probs = softmax(val_outputs[wrong_indices], axis=1)

    correct_labels_for_misclassified = val_true[wrong_indices]
    assert (correct_labels_for_misclassified == val_preds[wrong_indices]).sum() == 0

    # select prob model gave for correct class
    correct_label_prob = all_probs[
        np.arange(wrong_indices.shape[0]), correct_labels_for_misclassified
    ]
    assert correct_label_prob.max() < 0.5

    wrong_pred_labels = val_preds[wrong_indices]
    wrong_label_pred_prob = all_probs[
        np.arange(wrong_indices.shape[0]), wrong_pred_labels
    ]
    assert (wrong_label_pred_prob > (1 / len(np.unique(val_true)))).all()

    columns = ["Sample_ID", "True_Label", "True_Prob", "Wrong_Label", "Wrong_Prob"]
    df = pd.DataFrame(columns=columns)

    for col_name, data in zip(
        columns,
        [
            ids[wrong_indices],
            correct_labels_for_misclassified,
            correct_label_prob,
            wrong_pred_labels,
            wrong_label_pred_prob,
        ],
    ):
        df[col_name] = data

    df = df.sort_values(by=["True_Prob"])
    return df


def get_most_wrong_wrapper(val_labels, val_outputs, val_ids, transformer, outfolder):
    val_preds_total = val_outputs.argmax(axis=1)

    if (val_labels != val_preds_total).sum() > 0:
        df_most_wrong = get_most_wrong_cls_preds(
            val_labels, val_preds_total, val_outputs, np.array(val_ids)
        )

        df_most_wrong = inverse_numerical_labels_hook(df_most_wrong, transformer)
        df_most_wrong.to_csv(outfolder / "wrong_preds.csv")


def inverse_numerical_labels_hook(
    df: pd.DataFrame, target_transformer: LabelEncoder
) -> pd.DataFrame:
    for column in ["True_Label", "Wrong_Label"]:
        df[column] = target_transformer.inverse_transform(df[column])

    return df


def scale_and_save_regression_preds(
    val_labels: np.ndarray,
    val_outputs: np.ndarray,
    val_ids: List[str],
    transformer: StandardScaler,
    outfolder: Path,
) -> None:
    val_labels = transformer.inverse_transform(val_labels).squeeze()
    val_outputs = transformer.inverse_transform(val_outputs).squeeze()

    data = np.array([val_ids, val_labels, val_outputs]).T
    df = pd.DataFrame(data=data, columns=["ID", "Actual", "Predicted"])

    df.to_csv(outfolder / "regression_predictions.csv", index=["ID"])<|MERGE_RESOLUTION|>--- conflicted
+++ resolved
@@ -50,13 +50,7 @@
         target_columns=c.target_columns, device=cl_args.device, labels=val_target_labels
     )
 
-<<<<<<< HEAD
-    val_losses = c.loss_module(inputs=val_outputs_total, targets=val_labels_total)
-=======
-    val_losses = metrics.calculate_losses(
-        criterions=c.criterions, labels=val_target_labels, outputs=val_outputs_total
-    )
->>>>>>> 96e533d0
+    val_losses = c.loss_module(inputs=val_outputs_total, targets=val_target_labels)
     val_loss_avg = metrics.aggregate_losses(val_losses)
 
     eval_metrics_dict = metrics.calculate_batch_metrics(
