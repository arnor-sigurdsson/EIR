--- conflicted
+++ resolved
@@ -156,7 +156,7 @@
     return {f"{prefix}_r2": r2, f"{prefix}_rmse": rmse, f"{prefix}_pcc": pcc}
 
 
-def calculate_losses(
+def calculate_prediction_losses(
     criterions: "al_criterions",
     labels: Dict[str, torch.Tensor],
     outputs: Dict[str, torch.Tensor],
@@ -180,7 +180,6 @@
     return average_loss
 
 
-<<<<<<< HEAD
 class UncertaintyMultiTaskLoss(nn.Module):
     def __init__(
         self,
@@ -209,7 +208,7 @@
 
         return param_dict
 
-    def _calc_uncertrainty_loss(self, name, loss_value):
+    def _calc_uncertainty_loss(self, name, loss_value):
         log_var = self.log_vars[name]
         scalar = 2.0 if name in self.target_columns["cat"] else 1.0
 
@@ -227,13 +226,14 @@
             loss_value_base = criterion(
                 input=cur_target_col_outputs, target=cur_target_col_labels
             )
-            loss_value_uncertain = self._calc_uncertrainty_loss(
+            loss_value_uncertain = self._calc_uncertainty_loss(
                 name=target_column, loss_value=loss_value_base
             )
             losses_dict[target_column] = loss_value_uncertain
 
         return losses_dict
-=======
+
+
 def get_extra_loss_term_functions(model, l1_weight: float) -> List[Callable]:
     extra_loss_funcs = []
 
@@ -265,7 +265,6 @@
         total_loss += loss_func()
 
     return total_loss
->>>>>>> 8791c787
 
 
 def get_best_average_performance(
