--- conflicted
+++ resolved
@@ -20,7 +20,7 @@
 
 from human_origins_supervised.models import model_utils
 from human_origins_supervised.train_utils.benchmark import benchmark
-from human_origins_supervised.train_utils.misc_funcs import (
+from human_origins_supervised.train_utils.metric_funcs import (
     select_metric_func,
     get_train_metrics,
 )
@@ -219,11 +219,7 @@
         vf.gen_eval_graphs(
             val_labels=val_labels_total,
             val_outputs=val_outputs_total,
-<<<<<<< HEAD
             val_ids_total=val_ids_total,
-=======
-            val_ids=val_ids_total,
->>>>>>> 19e9f694
             outfolder=sample_outfolder,
             encoder=c.label_encoder,
             model_task=c.cl_args.model_task,
