from typing import List

import aislib.pytorch as torch_utils
import torch
from aislib.misc_utils import get_logger
from torch import nn

from . import embeddings
from .model_utils import find_no_resblocks_needed

logger = get_logger(__name__)


class SelfAttention(nn.Module):
    def __init__(self, in_channels):
        super().__init__()
        self.in_channels = in_channels

        self.query_conv = nn.Conv2d(
            in_channels=in_channels, out_channels=in_channels // 8, kernel_size=1
        )

        self.key_conv = nn.Conv2d(
            in_channels=in_channels, out_channels=in_channels // 8, kernel_size=1
        )

        self.value_conv = nn.Conv2d(
            in_channels=in_channels, out_channels=in_channels, kernel_size=1
        )

        self.gamma = nn.Parameter(torch.zeros(1))

        self.softmax = nn.Softmax(dim=-1)

    def forward(self, x, y=None):
        batch_size, channels, width, height = x.size()

        proj_query = self.query_conv(x)
        proj_query = proj_query.view(batch_size, -1, width * height).permute(0, 2, 1)

        proj_key = self.key_conv(x)
        proj_key = proj_key.view(batch_size, -1, width * height)

        energy = torch.bmm(proj_query, proj_key)
        attention = self.softmax(energy)
        attention = attention.permute(0, 2, 1)

        proj_value = self.value_conv(x)
        proj_value = proj_value.view(batch_size, -1, width * height)

        out = torch.bmm(proj_value, attention)
        out = out.view(batch_size, channels, width, height)

        out = self.gamma * out + x
        return out


class AbstractBlock(nn.Module):
    def __init__(
        self,
        in_channels: int,
        out_channels: int,
        rb_do: float,
        conv_1_kernel_w: int = 12,
        conv_1_padding: int = 4,
        down_stride_w: int = 4,
    ):
        super().__init__()

        self.in_channels = in_channels
        self.out_channels = out_channels
        self.conv_1_kernel_w = conv_1_kernel_w
        self.conv_1_padding = conv_1_padding
        self.down_stride_w = down_stride_w

        self.conv_1_kernel_h = 4 if isinstance(self, FirstBlock) else 1
        self.down_stride_h = self.conv_1_kernel_h

        self.rb_do = nn.Dropout2d(rb_do)
        self.act = nn.LeakyReLU()

        self.bn_1 = nn.BatchNorm2d(in_channels, out_channels)
        self.conv_1 = nn.Conv2d(
            in_channels,
            out_channels,
            kernel_size=(self.conv_1_kernel_h, conv_1_kernel_w),
            stride=(self.down_stride_h, down_stride_w),
            padding=(0, conv_1_padding),
            bias=False,
        )

        conv_2_kernel_w = (
            conv_1_kernel_w - 1 if conv_1_kernel_w % 2 == 0 else conv_1_kernel_w
        )
        conv_2_padding = conv_2_kernel_w // 2

        self.bn_2 = nn.BatchNorm2d(out_channels, out_channels)
        self.conv_2 = nn.Conv2d(
            out_channels,
            out_channels,
            kernel_size=(1, conv_2_kernel_w),
            stride=(1, 1),
            padding=(0, conv_2_padding),
            bias=False,
        )

        self.downsample_identity = nn.Sequential(
            nn.Conv2d(
                in_channels,
                out_channels,
                kernel_size=(self.conv_1_kernel_h, conv_1_kernel_w),
                stride=(self.down_stride_h, down_stride_w),
                padding=(0, conv_1_padding),
                bias=False,
            )
        )

    def forward(self, x):
        raise NotImplementedError


class FirstBlock(AbstractBlock):
    def __init__(self, *args, **kwargs):
        super().__init__(*args, **kwargs)

        delattr(self, "act")
        delattr(self, "downsample_identity")
        delattr(self, "bn_1")
        delattr(self, "conv_2")
        delattr(self, "bn_2")

    def forward(self, x):

        out = self.conv_1(x)
        out = self.rb_do(out)

        return out


class Block(AbstractBlock):
    def __init__(self, full_preact=False, *args, **kwargs):
        super().__init__(*args, **kwargs)

        self.full_preact = full_preact

    def forward(self, x):
        out = self.bn_1(x)
        out = self.act(out)

        if self.full_preact:
            identity = self.downsample_identity(out)
        else:
            identity = self.downsample_identity(x)

        out = self.conv_1(out)

        out = self.bn_2(out)
        out = self.act(out)

        out = self.rb_do(out)
        out = self.conv_2(out)

        out = out + identity

        return out


def set_up_conv_params(current_width: int, kernel_size: int, stride: int):
    if current_width % 2 != 0:
        kernel_size -= 1

    padding = torch_utils.calc_conv_padding_needed(current_width, kernel_size, stride)

    return kernel_size, padding


def make_conv_layers(
    residual_blocks: List[int],
    kernel_base_width: int,
    channel_exp_base: int,
    input_width: int,
    rb_do: float,
) -> List[nn.Module]:
    """
    Used to set up the convolutional layers for the model. Based on the passed in
    residual blocks, we want to set up the actual blocks with all the relevant
    convolution parameters.

    We start with a base channel number of 2**5 == 32.

    Also inserts a self-attention layer in just before the last residual block.

    :param residual_blocks: List of ints, where each int indicates number of blocks w.
    that channel dimension.
    :param kernel_base_width: Width of the kernels applied during convolutions.
    :param channel_exp_base: Number of channels in first layer (2 in the power of).
    :param input_width: Used to calculate convolutional parameters.
    :param rb_do: Percentage of dropout to pass to blocks.
    :return: A list of `nn.Module` objects to be passed to `nn.Sequential`.
    """
    down_stride_w = 4
    first_kernel, first_pad = set_up_conv_params(
        input_width, kernel_base_width, down_stride_w
    )
    base_layers = [
        FirstBlock(
            in_channels=1,
            out_channels=2 ** channel_exp_base,
            conv_1_kernel_w=first_kernel,
            conv_1_padding=first_pad,
            down_stride_w=down_stride_w,
            rb_do=rb_do,
        )
    ]

    for layer_arch_idx, layer_arch_layers in enumerate(residual_blocks):
        for layer in range(layer_arch_layers):
            cur_conv = nn.Sequential(*base_layers)
            cur_width = torch_utils.calc_size_after_conv_sequence(input_width, cur_conv)

            cur_kern, cur_padd = set_up_conv_params(
                cur_width, kernel_base_width, down_stride_w
            )

            cur_in_channels = base_layers[-1].out_channels
            cur_out_channels = 2 ** (channel_exp_base + layer_arch_idx)
            cur_layer = Block(
                in_channels=cur_in_channels,
                out_channels=cur_out_channels,
                conv_1_kernel_w=cur_kern,
                conv_1_padding=cur_padd,
                down_stride_w=down_stride_w,
                full_preact=True if len(base_layers) == 1 else False,
                rb_do=rb_do,
            )

            base_layers.append(cur_layer)

    # attention_channels = base_layers[-2].out_channels
    # base_layers.insert(-1, SelfAttention(attention_channels))
    return base_layers


def calc_extra_embed_dim(embeddings_dict):
    base = 0
    if not embeddings_dict:
        return base

    for embed_col in embeddings_dict:
        cur_embedding = embeddings_dict[embed_col]["embedding_module"]
        base += cur_embedding.embedding_dim

    return base


class Model(nn.Module):
    def __init__(self, run_config, num_classes, embeddings_dict=None):
        super().__init__()

        self.run_config = run_config
        self.num_classes = num_classes
        self.embeddings_dict = embeddings_dict

        emb_total_dim = 0
        if embeddings_dict:
            emb_total_dim = embeddings.attach_embeddings(self, embeddings_dict)

        self.conv = nn.Sequential(
            *make_conv_layers(
                self.resblocks,
                run_config.kernel_width,
                run_config.channel_exp_base,
                run_config.target_width,
                run_config.rb_do,
            )
        )

        self.data_size_after_conv = torch_utils.calc_size_after_conv_sequence(
            run_config.target_width, self.conv
        )

        self.no_out_channels = self.conv[-1].out_channels

        fc_1_in_features = self.data_size_after_conv * self.no_out_channels
        fc_base = 128

        self.fc_1 = nn.Sequential(
            nn.BatchNorm1d(fc_1_in_features),
            nn.LeakyReLU(),
            nn.Linear(fc_1_in_features, fc_base, bias=False),
        )

        if emb_total_dim:
            self.fc_e = nn.Linear(emb_total_dim, emb_total_dim, bias=False)
            fc_base += emb_total_dim

        self.fc_2 = nn.Sequential(
            nn.BatchNorm1d(fc_base),
            nn.LeakyReLU(),
            nn.Linear(fc_base, fc_base, bias=False),
        )

        self.fc_3 = nn.Sequential(
            nn.BatchNorm1d(fc_base),
            nn.LeakyReLU(),
            nn.Dropout(run_config.fc_do),
            nn.Linear(fc_base, self.num_classes),
        )

        for m in self.modules():
            if isinstance(m, nn.Conv2d):
                nn.init.kaiming_normal_(m.weight, mode="fan_out")
            elif isinstance(m, nn.BatchNorm2d) or isinstance(m, nn.BatchNorm1d):
                nn.init.constant_(m.weight, 1)
                nn.init.constant_(m.bias, 0)

    def forward(self, x, extra_embeddings: torch.Tensor = None):
        out = self.conv(x)
        out = out.view(out.shape[0], -1)

<<<<<<< HEAD
        out = self.fc_1(out)

        if extra_labels:
            all_embeddings = []
            for col_key in self.embeddings_dict:
                cur_embedding = embeddings.lookup_embeddings(
                    self,
                    self.embeddings_dict,
                    col_key,
                    extra_labels,
                    self.run_config.device,
                )
                all_embeddings.append(cur_embedding)

            all_embeddings = torch.cat(all_embeddings, dim=1)
            out_e = self.fc_e(all_embeddings)
            out = torch.cat((out_e, out), dim=1)

        out = self.fc_2(out)
        out = self.fc_3(out)
=======
        if extra_embeddings is not None:
            out = torch.cat((extra_embeddings, out), dim=1)
        out = self.last_act(out)
        out = self.fc(out)
>>>>>>> eb6ad4a5
        return out

    @property
    def resblocks(self):
        if not self.run_config.resblocks:
            residual_blocks = find_no_resblocks_needed(self.run_config.target_width, 4)
            logger.info(
                "No residual blocks specified in CL args, using input "
                "%s based on width approximation calculation.",
                residual_blocks,
            )
            return residual_blocks
        return self.run_config.resblocks<|MERGE_RESOLUTION|>--- conflicted
+++ resolved
@@ -318,33 +318,13 @@
         out = self.conv(x)
         out = out.view(out.shape[0], -1)
 
-<<<<<<< HEAD
         out = self.fc_1(out)
 
-        if extra_labels:
-            all_embeddings = []
-            for col_key in self.embeddings_dict:
-                cur_embedding = embeddings.lookup_embeddings(
-                    self,
-                    self.embeddings_dict,
-                    col_key,
-                    extra_labels,
-                    self.run_config.device,
-                )
-                all_embeddings.append(cur_embedding)
-
-            all_embeddings = torch.cat(all_embeddings, dim=1)
-            out_e = self.fc_e(all_embeddings)
-            out = torch.cat((out_e, out), dim=1)
+        if extra_embeddings is not None:
+            out = torch.cat((extra_embeddings, out), dim=1)
 
         out = self.fc_2(out)
         out = self.fc_3(out)
-=======
-        if extra_embeddings is not None:
-            out = torch.cat((extra_embeddings, out), dim=1)
-        out = self.last_act(out)
-        out = self.fc(out)
->>>>>>> eb6ad4a5
         return out
 
     @property
