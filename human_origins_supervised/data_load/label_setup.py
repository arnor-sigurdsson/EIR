from argparse import Namespace
from pathlib import Path
from typing import Tuple, Dict, Union, List

import numpy as np
import pandas as pd
from aislib.misc_utils import get_logger
from sklearn.model_selection import train_test_split
from sklearn.preprocessing import StandardScaler, LabelEncoder
from tqdm import tqdm

from human_origins_supervised.data_load.common_ops import ColumnOperation
from human_origins_supervised.train_utils.utils import get_custom_module_submodule

logger = get_logger(name=__name__, tqdm_compatible=True)

# Type Aliases
al_all_column_ops = Dict[str, Tuple[ColumnOperation, ...]]
al_train_val_dfs = Tuple[pd.DataFrame, pd.DataFrame]

# e.g. 'Asia' or '5' for categorical or 1.511 for continuous
al_label_values_raw = Union[str, float]
al_sample_labels_raw = Dict[str, al_label_values_raw]
al_label_dict = Dict[str, al_sample_labels_raw]
al_target_columns = Dict[str, List[str]]
al_label_transformers_object = Union[StandardScaler, LabelEncoder]
al_label_transformers = Dict[str, al_label_transformers_object]


def set_up_train_and_valid_labels(
    cl_args: Namespace,
) -> Tuple[al_label_dict, al_label_dict]:
    """
    Splits and does split based processing (e.g. scaling validation set with training
    set for regression) on the labels.
    """

    df_labels = label_df_parse_wrapper(cl_args=cl_args)

    df_labels_train, df_labels_valid = _split_df(
        df=df_labels, valid_size=cl_args.valid_size
    )

    df_labels_train, df_labels_valid = _process_train_and_label_dfs(
        cl_args=cl_args,
        df_labels_train=df_labels_train,
        df_labels_valid=df_labels_valid,
    )

    train_labels_dict = df_labels_train.to_dict("index")
    valid_labels_dict = df_labels_valid.to_dict("index")
    return train_labels_dict, valid_labels_dict


def label_df_parse_wrapper(cl_args: Namespace) -> pd.DataFrame:
    available_ids = _gather_ids_from_data_source(data_source=Path(cl_args.data_source))

    column_ops = {}
    if cl_args.custom_lib:
        column_ops = _get_custom_column_ops(custom_lib=cl_args.custom_lib)

    all_cols = _get_all_label_columns_needed(cl_args=cl_args, column_ops=column_ops)

    df_labels = _load_label_df(
        label_fpath=cl_args.label_file, columns=all_cols, custom_lib=cl_args.custom_lib
    )

    df_labels = _cast_label_df_dtypes(
        df_labels=df_labels, extra_cat_columns=cl_args.extra_cat_columns
    )

    df_labels_filtered = _filter_ids_from_label_df(
        df_labels=df_labels, ids_to_keep=available_ids
    )

    label_columns = _get_label_columns_from_cl_args(cl_args=cl_args)
    df_labels_parsed = _parse_label_df(
        df=df_labels_filtered, operations_dict=column_ops, label_columns=label_columns
    )

    df_column_filtered = _drop_not_needed_label_columns(
        df=df_labels_parsed, needed_label_columns=label_columns
    )

    df_final = _check_parsed_label_df(
        df_labels=df_column_filtered, supplied_label_columns=label_columns
    )

    return df_final


def _gather_ids_from_data_source(data_source: Path):
    iterator = get_array_path_iterator(data_source=data_source)
    logger.debug("Gathering IDs from %s.", data_source)
    all_ids = tuple(i.stem for i in tqdm(iterator, desc="Progress"))

    return all_ids


def get_array_path_iterator(data_source: Path):
    def fileiterator(file_path: Path):
        with open(str(file_path), "r") as infile:
            for line in infile:
                path = Path(line.strip())
                if not path.exists():
                    raise FileNotFoundError(
                        f"Could not find array {path} listed in {data_source}."
                    )

                yield path

    if data_source.is_dir():
        return data_source.rglob("*")
    elif data_source.is_file():
        return fileiterator(file_path=data_source)

    raise ValueError()


def _get_all_label_columns_needed(
    cl_args: Namespace, column_ops: al_all_column_ops
) -> List[str]:

    supplied_label_columns = _get_label_columns_from_cl_args(cl_args=cl_args)

    extra_label_parsing_cols = _get_extra_columns(
        label_columns=supplied_label_columns, all_column_ops=column_ops
    )
    all_cols = supplied_label_columns + extra_label_parsing_cols

    return all_cols


def _get_label_columns_from_cl_args(cl_args: Namespace) -> List[str]:
    target_columns = cl_args.target_con_columns + cl_args.target_cat_columns
    extra_input_columns = cl_args.extra_con_columns + cl_args.extra_cat_columns

    all_label_columns = target_columns + extra_input_columns

    return all_label_columns


def _get_extra_columns(
    label_columns: List[str], all_column_ops: al_all_column_ops
) -> List[str]:
    """
    We use this to grab extra columns needed for the current run, as specified in the
    COLUMN_OPS, where the keys are the label columns. That is, "for running with these
    specific label columns, what other columns do we need to grab", as specified
    by the extra_columns_deps attribute of each column operation.

    :param label_columns: The target columns we are modelling on.
    :param all_column_ops: The ledger of all column ops to be done for each target
    column.
    :returns A list of all extra columns needed from the label file for the current run.
    """

    extra_columns = []
    for column in label_columns + ["base"]:

        if column in all_column_ops:
            cur_ops = all_column_ops.get(column)
            cur_extra_columns = [i.extra_columns_deps for i in cur_ops]

            cur_extra_columns_flat = list(
                column for column_deps in cur_extra_columns for column in column_deps
            )
            extra_columns += cur_extra_columns_flat

    return extra_columns


<<<<<<< HEAD
def _gather_ids_from_folder(data_folder: Path):
    iterator = get_array_path_iterator(Path(data_folder))
    logger.debug("Gathering IDs from %s.", data_folder)
    all_ids = tuple(i.stem for i in tqdm(iterator, desc="Progress"))

    return all_ids


def get_array_path_iterator(data_source: Path):
    def fileiterator(file_path: Path):
        with open(str(file_path), "r") as infile:
            for line in infile:
                line = line.strip()
                yield Path(line)

    if data_source.is_dir():
        return data_source.iterdir()
    elif data_source.is_file():
        if not data_source.suffix == ".csv":
            raise ValueError()
        return fileiterator(file_path=data_source)

    raise ValueError()


=======
>>>>>>> 9b0a8787
def _load_label_df(
    label_fpath: Path, columns: List[str], custom_lib: Union[str, None]
) -> pd.DataFrame:
    """
    We accept only loading the available columns at this point because the passed
    in columns might be forward referenced, meaning that they might be created
    by the custom library.
    """

    logger.debug("Reading in labelfile: %s", label_fpath)

    columns_with_id_col = ["ID"] + columns
    available_columns = _get_currently_available_columns(
        label_fpath=label_fpath,
        requested_columns=columns_with_id_col,
        custom_lib=custom_lib,
    )

    df_labels = pd.read_csv(
        label_fpath, usecols=available_columns, dtype={"ID": str}, low_memory=False
    )

    df_labels = df_labels.set_index("ID")

    return df_labels


def _cast_label_df_dtypes(df_labels: pd.DataFrame, extra_cat_columns: List[str]):
    """
    We want to make sure cat columns are str as the default pytorch collate func might
    otherwise convert them to tensors, which cause errors downstream (e.g. in embedding
    dict lookup).
    """
    dtypes = {col: str for col in extra_cat_columns}
    df_labels = df_labels.astype(dtypes)

    return df_labels


def _get_currently_available_columns(
    label_fpath: Path, requested_columns: List[str], custom_lib: Union[str, None]
) -> List[str]:

    label_file_columns_set = set(pd.read_csv(label_fpath, dtype={"ID": str}, nrows=0))

    requested_columns_set = set(requested_columns)

    if not custom_lib:
        missing_columns = requested_columns_set - label_file_columns_set
        if missing_columns:
            raise ValueError(
                f"No custom library specified and could not find columns "
                f"{missing_columns} in {label_fpath}."
            )

    available_columns = requested_columns_set.intersection(label_file_columns_set)

    return list(available_columns)


def _filter_ids_from_label_df(
    df_labels: pd.DataFrame, ids_to_keep: Tuple[str, ...] = ()
) -> pd.DataFrame:

    if not ids_to_keep:
        return df_labels

    no_labels = df_labels.shape[0]
    df_filtered = df_labels[df_labels.index.isin(ids_to_keep)]
    no_dropped = no_labels - df_filtered.shape[0]

    logger.debug(
        "Removed %d file IDs from label file based on IDs present in data folder.",
        no_dropped,
    )

    return df_filtered


def _parse_label_df(
    df: pd.DataFrame, operations_dict: al_all_column_ops, label_columns: List[str]
) -> pd.DataFrame:
    """
    We want to be able to dynamically apply various operations to different columns
    in the label file (e.g. different operations for creating obesity labels or parsing
    country of origin).

    We consider applying a column operation if:

        1. The column is in the df, hence loaded explicitly or as an extra column.
        2. It is not in the df, but in label columns. Hence expected to be created
           by the column op.

    If a column operation is supposed to only be applied if its column is a label
    column, make sure it's not applied in other cases (e.g. if the column is a
    embedding / continuous input to another target).

    Why this 'base'? In the custom column operations, we might have operations that
    should always be called. They have the key 'base' in the column_ops dictionary.

    :param df: Dataframe to perform processing on.
    :param operations_dict: A dictionary of column names, where each value is a list
    of tuples, where each tuple is a callable as the first element and the callable's
    arguments as the second element.
    :param label_columns:
    :return: Parsed dataframe.
    """

    def _is_op_candidate(op_name_: str) -> bool:
        column_in_df = op_name_ in df.columns
        column_expected_to_be_made = (
            op_name_ in label_columns and op_name_ not in df.columns
        )
        is_candidate = column_in_df or column_expected_to_be_made or op_name_ == "base"
        return is_candidate

    def _do_call_op(column_op_: ColumnOperation, op_name_: str) -> bool:
        only_apply_if_target = column_op_.only_apply_if_target
        not_a_label_col = op_name_ not in label_columns
        do_skip = only_apply_if_target and not_a_label_col

        do_call = not do_skip or op_name_ == "base"
        return do_call

    for op_name, ops_funcs in operations_dict.items():

        if _is_op_candidate(op_name_=op_name):

            for operation in ops_funcs:

                if _do_call_op(column_op_=operation, op_name_=op_name):

                    func, args_dict = operation.function, operation.function_args
                    logger.debug(
                        "Applying func %s with args %s to column %s in pre-processing.",
                        func,
                        args_dict,
                        op_name,
                    )
                    logger.debug("Shape before: %s", df.shape)
                    df = func(df=df, column_name=op_name, **args_dict)
                    logger.debug("Shape after: %s", df.shape)
    return df


def _check_parsed_label_df(
    df_labels: pd.DataFrame, supplied_label_columns: List[str]
) -> pd.DataFrame:

    missing_columns = set(supplied_label_columns) - set(df_labels.columns)
    if missing_columns:
        raise ValueError(
            f"Columns asked for in CL args ({missing_columns}) "
            f"missing from columns in label dataframe (with columns "
            f"{df_labels.columns}. The missing columns are not"
            f"found in the raw label file and not calculated by a forward"
            f"reference in the supplied custom library."
        )

    return df_labels


def _drop_not_needed_label_columns(
    df: pd.DataFrame, needed_label_columns: List[str]
) -> pd.DataFrame:

    to_drop = [i for i in df.columns if i not in needed_label_columns]

    if to_drop:
        df = df.drop(to_drop, axis=1)

    return df


def _get_custom_column_ops(custom_lib: str) -> al_all_column_ops:
    """
    We want to grab operations from a custom library for the current run, as defined
    by the COLUMN_OPS specifications.

    :param custom_lib: Path to the custom library to try loading custom column
    operations from.
    :return: Loaded CUSTOM_OPS variable to be used by other functions to process label
    columns.
    """
    custom_column_ops_module = get_custom_module_submodule(
        custom_lib, "custom_column_ops"
    )

    # If the user has not defined custom_column_ops, we're fine with that
    if not custom_column_ops_module:
        return {}

    if not hasattr(custom_column_ops_module, "COLUMN_OPS"):
        raise ImportError(
            f"'COLUMN_OPS' variable must be defined in "
            f"{custom_column_ops_module} for custom label operations."
            f""
        )

    column_ops: al_all_column_ops = custom_column_ops_module.COLUMN_OPS

    # Also if they have defined an empty COLUMN_OPS, we don't want things to break
    if column_ops is None:
        return {}

    return column_ops


def _split_df(df: pd.DataFrame, valid_size: Union[int, float]) -> al_train_val_dfs:
    train_ids, valid_ids = train_test_split(list(df.index), test_size=valid_size)

    df_labels_train = df.loc[df.index.intersection(train_ids)]
    df_labels_valid = df.loc[df.index.intersection(valid_ids)]
    assert len(df_labels_train) + len(df_labels_valid) == len(df)

    return df_labels_train, df_labels_valid


def _process_train_and_label_dfs(
    cl_args: Namespace, df_labels_train: pd.DataFrame, df_labels_valid: pd.DataFrame
) -> al_train_val_dfs:

    con_columns = cl_args.target_con_columns + cl_args.extra_con_columns
    train_con_means = _get_con_manual_vals_dict(
        df=df_labels_train, con_columns=con_columns
    )

    df_labels_train = handle_missing_label_values_in_df(
        df=df_labels_train,
        cl_args=cl_args,
        con_manual_values=train_con_means,
        name="train df",
    )

    df_labels_valid = handle_missing_label_values_in_df(
        df=df_labels_valid,
        cl_args=cl_args,
        con_manual_values=train_con_means,
        name="valid df",
    )

    return df_labels_train, df_labels_valid


def _get_con_manual_vals_dict(
    df: pd.DataFrame, con_columns: List[str]
) -> Dict[str, float]:
    con_means_dict = {column: df[column].mean() for column in con_columns}
    return con_means_dict


def handle_missing_label_values_in_df(
    df: pd.DataFrame,
    cl_args: Namespace,
    con_manual_values: Union[Dict[str, float], None] = None,
    name: str = "df",
) -> pd.DataFrame:

    cat_label_columns = cl_args.extra_cat_columns + cl_args.target_cat_columns
    con_label_columns = cl_args.extra_con_columns + cl_args.target_con_columns

    df_filled_cat = _fill_categorical_nans(
        df=df, column_names=cat_label_columns, name=name
    )

    df_filled_final = _fill_continuous_nans(
        df=df_filled_cat,
        column_names=con_label_columns,
        name=name,
        con_means_dict=con_manual_values,
    )

    return df_filled_final


def _fill_categorical_nans(
    df: pd.DataFrame, column_names: List[str], name: str = "df"
) -> pd.DataFrame:

    missing_stats = _get_missing_stats_string(df, column_names)
    logger.debug(
        "Replacing NaNs in embedding columns %s (counts: %s) in %s with 'NA'.",
        column_names,
        missing_stats,
        name,
    )
    df[column_names] = df[column_names].fillna("NA")
    return df


def _fill_continuous_nans(
    df: pd.DataFrame,
    column_names: List[str],
    con_means_dict: Dict[str, float],
    name: str = "df",
) -> pd.DataFrame:

    missing_stats = _get_missing_stats_string(df, column_names)
    logger.debug(
        "Replacing NaNs in continuous columns %s (counts: %s) in %s with %s",
        column_names,
        missing_stats,
        name,
        con_means_dict,
    )

    df[column_names] = df[column_names].fillna(con_means_dict)
    return df


def _get_missing_stats_string(
    df: pd.DataFrame, columns_to_check: List[str]
) -> Dict[str, int]:
    missing_count_dict = {}
    for col in columns_to_check:
        missing_count_dict[col] = int(df[col].isnull().sum())

    return missing_count_dict


def get_transformer_path(run_path: Path, transformer_name: str) -> Path:
    transformer_path = run_path / "transformers" / f"{transformer_name}.save"

    return transformer_path


def set_up_label_transformers(
    labels_dict: al_label_dict, label_columns: al_target_columns
) -> al_label_transformers:

    label_transformers = {}

    for column_type in label_columns:
        target_columns_of_cur_type = label_columns[column_type]

        if target_columns_of_cur_type:
            logger.debug(
                "Fitting transformers on %s label columns %s",
                column_type,
                target_columns_of_cur_type,
            )

        for cur_target_column in target_columns_of_cur_type:
            cur_target_transformer = _fit_transformer_on_label_column(
                labels_dict=labels_dict,
                label_column=cur_target_column,
                column_type=column_type,
            )
            label_transformers[cur_target_column] = cur_target_transformer

    return label_transformers


def _fit_transformer_on_label_column(
    labels_dict: al_label_dict, label_column: str, column_type: str
) -> al_label_transformers_object:

    transformer = _get_transformer(column_type)

    target_values = np.array([i[label_column] for i in labels_dict.values()])
    target_values_streamlined = _streamline_values_for_transformers(
        transformer=transformer, values=target_values
    )

    transformer.fit(target_values_streamlined)

    return transformer


def _get_transformer(column_type):
    if column_type in ("con", "extra_con"):
        return StandardScaler()
    elif column_type == "cat":
        return LabelEncoder()

    raise ValueError()


def _streamline_values_for_transformers(
    transformer: al_label_transformers_object, values: np.ndarray
) -> np.ndarray:
    """
    LabelEncoder() expects a 1D array, whereas StandardScaler() expects a 2D one.
    """

    if isinstance(transformer, StandardScaler):
        values_reshaped = values.reshape(-1, 1)
        return values_reshaped
    return values<|MERGE_RESOLUTION|>--- conflicted
+++ resolved
@@ -170,34 +170,6 @@
     return extra_columns
 
 
-<<<<<<< HEAD
-def _gather_ids_from_folder(data_folder: Path):
-    iterator = get_array_path_iterator(Path(data_folder))
-    logger.debug("Gathering IDs from %s.", data_folder)
-    all_ids = tuple(i.stem for i in tqdm(iterator, desc="Progress"))
-
-    return all_ids
-
-
-def get_array_path_iterator(data_source: Path):
-    def fileiterator(file_path: Path):
-        with open(str(file_path), "r") as infile:
-            for line in infile:
-                line = line.strip()
-                yield Path(line)
-
-    if data_source.is_dir():
-        return data_source.iterdir()
-    elif data_source.is_file():
-        if not data_source.suffix == ".csv":
-            raise ValueError()
-        return fileiterator(file_path=data_source)
-
-    raise ValueError()
-
-
-=======
->>>>>>> 9b0a8787
 def _load_label_df(
     label_fpath: Path, columns: List[str], custom_lib: Union[str, None]
 ) -> pd.DataFrame:
