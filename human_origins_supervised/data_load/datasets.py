from argparse import Namespace
from dataclasses import dataclass
from pathlib import Path
from typing import List, Dict, Union, Tuple, Callable

import joblib
import numpy as np
import torch
from aislib.misc_utils import get_logger, ensure_path_exists
from sklearn.preprocessing import StandardScaler
from torch.nn.functional import pad
from torch.utils.data import Dataset
from tqdm import tqdm

from human_origins_supervised.data_load.label_setup import (
    set_up_train_and_valid_labels,
    al_label_dict,
    al_label_values_raw,
    al_sample_labels_raw,
    al_target_columns,
    al_label_transformers_object,
    al_label_transformers,
    get_transformer_path,
    get_array_path_iterator,
)
from human_origins_supervised.data_load.data_loading_funcs import (
    make_random_snps_missing,
)
from human_origins_supervised.train_utils.utils import get_run_folder
from human_origins_supervised.data_load.label_setup import (
    set_up_label_transformers,
    _streamline_values_for_transformers,
)

logger = get_logger(name=__name__, tqdm_compatible=True)

# Type Aliases
al_datasets = Union["MemoryArrayDataset", "DiskArrayDataset"]
# embeddings --> remain str, cat targets --> int, con extra/target --> float
al_sample_labels_transformed_all = Dict[str, Union[int, str, float]]
al_sample_label_dict_target = Dict[str, Union[int, float]]
al_sample_label_dict_extra = Dict[str, Union[str, float]]
al_all_labels = Dict[
    str, Union[al_sample_label_dict_target, al_sample_label_dict_extra]
]
al_getitem_return = Tuple[torch.Tensor, al_all_labels, str]

al_num_classes = Dict[str, int]


def set_up_datasets(cl_args: Namespace) -> Tuple[al_datasets, al_datasets]:
    """
    This function is only ever called if we have labels.
    """
    train_labels, valid_labels = set_up_train_and_valid_labels(cl_args)

    dataset_class_common_args = _construct_common_dataset_init_params(
        cl_args=cl_args, train_labels=train_labels
    )

    dataset_class = MemoryArrayDataset if cl_args.memory_dataset else DiskArrayDataset
    train_dataset = dataset_class(
        **dataset_class_common_args,
        labels_dict=train_labels,
        na_augment=(cl_args.na_augment_perc, cl_args.na_augment_prob),
    )

    valid_dataset = dataset_class(**dataset_class_common_args, labels_dict=valid_labels)

    all_transformers = {
        **train_dataset.target_transformers,
        **train_dataset.extra_con_transformers,
    }
    _save_transformer_set(transformers=all_transformers, run_name=cl_args.run_name)

    _check_valid_and_train_datasets(
        train_dataset=train_dataset, valid_dataset=valid_dataset
    )

    return train_dataset, valid_dataset


def _construct_common_dataset_init_params(
    cl_args: Namespace, train_labels: al_label_dict
) -> Dict:
    """
    We do not use extra embed columns here because they do not have a transformer
    associated with them.
    """
    target_columns = merge_target_columns(
        target_con_columns=cl_args.target_con_columns,
        target_cat_columns=cl_args.target_cat_columns,
    )

    target_transformers_fit_on_train = set_up_label_transformers(
        labels_dict=train_labels, label_columns=target_columns
    )

    contn_columns_dict = {"extra_con": cl_args.extra_con_columns}
    extra_con_transformers_fit_on_train = set_up_label_transformers(
        labels_dict=train_labels, label_columns=contn_columns_dict
    )

    dataset_class_common_args = {
        "data_source": cl_args.data_source,
        "target_width": cl_args.target_width,
        "target_columns": target_columns,
        "target_transformers": target_transformers_fit_on_train,
        "extra_con_transformers": extra_con_transformers_fit_on_train,
    }

    return dataset_class_common_args


def merge_target_columns(
    target_con_columns: List[str], target_cat_columns: List[str]
) -> al_target_columns:

    if len(target_con_columns + target_cat_columns) == 0:
        raise ValueError("Expected at least 1 label column")

    all_target_columns = {"con": [], "cat": []}

    [all_target_columns["con"].append(i) for i in target_con_columns]
    [all_target_columns["cat"].append(i) for i in target_cat_columns]

    assert len(all_target_columns) > 0

    return all_target_columns


def _save_transformer_set(transformers: al_label_transformers, run_name: str) -> None:
    run_folder = get_run_folder(run_name)

    for (transformer_name, transformer_object) in transformers.items():
        save_label_transformer(
            run_folder=run_folder,
            transformer_name=transformer_name,
            target_transformer_object=transformer_object,
        )


def save_label_transformer(
    run_folder: Path,
    transformer_name: str,
    target_transformer_object: al_label_transformers_object,
) -> Path:
    target_transformer_outpath = get_transformer_path(
        run_path=run_folder, transformer_name=transformer_name
    )
    ensure_path_exists(target_transformer_outpath)
    joblib.dump(value=target_transformer_object, filename=target_transformer_outpath)

    return target_transformer_outpath


def _check_valid_and_train_datasets(
    train_dataset: al_datasets, valid_dataset: al_datasets
) -> None:
    assert len(train_dataset) > len(valid_dataset)
    assert set(valid_dataset.labels_dict.keys()).isdisjoint(
        train_dataset.labels_dict.keys()
    )


@dataclass
class Sample:
    """
    array: can be path to array or the loaded array itself
    """

    sample_id: str
    array: Union[str, torch.Tensor]
    labels: al_all_labels


class ArrayDatasetBase(Dataset):
    def __init__(
        self,
        data_source: Path,
        target_columns: al_target_columns,
        labels_dict: al_label_dict = None,
        target_transformers: al_label_transformers = None,
        extra_con_transformers: Dict[str, StandardScaler] = None,
        target_height: int = 4,
        target_width: int = None,
        na_augment: Tuple[float] = (0.0, 0.0),
    ):
        super().__init__()

        self.data_source = data_source
        self.target_height = target_height
        self.target_width = target_width

        self.samples: Union[List[Sample], None] = None

        self.target_columns = target_columns
        self.labels_dict = labels_dict if labels_dict else {}
        self.target_transformers = target_transformers
        self.extra_con_transformers = extra_con_transformers
        self.num_classes = None

        self.na_augment = na_augment

    def init_label_attributes(self):
        if not self.target_columns:
            raise ValueError("Please specify label column name.")

        # TODO: Rename to be more descriptive, dict now instead of int.
        self.num_classes = _set_up_num_classes(self.target_transformers)

    def set_up_samples(self, array_hook: Callable = lambda x: x) -> List[Sample]:
        """
        If we have initialized a labels_dict variable, we use that to iterate over IDs.
        This is for (a) training, (b) evaluating or (c) testing on test set for
        generalization error.

        When predicting on unknown set (i.e. no labels), then we don't have a
        labels dict, hence we refer to `files directly`.

        We don't want to use `files` variable for train/val, as the self.samples
        would have all obs. in both train/val, which is probably not a good idea as
        it might pose data leakage risks.
        """

        logger.debug("Setting up samples in current dataset.")
<<<<<<< HEAD
        path_iterator = get_array_path_iterator(data_source=Path(self.data_folder))
=======
        path_iterator = get_array_path_iterator(data_source=Path(self.data_source))
>>>>>>> 9b0a8787
        files = {i.stem: i for i in path_iterator}

        sample_id_iter = self.labels_dict if self.labels_dict else files
        samples = []

        for sample_id in tqdm(sample_id_iter, desc="Progress"):
            raw_sample_labels = self.labels_dict.get(sample_id, None)
            parsed_sample_labels = _transform_labels_in_sample(
                target_transformers=self.target_transformers,
                extra_con_transformers=self.extra_con_transformers,
                sample_labels_raw_dict=raw_sample_labels,
            )

            sample_labels = _split_labels_into_target_and_extra(
                sample_labels=parsed_sample_labels, target_columns=self.target_columns
            )

            cur_sample = Sample(
                sample_id=sample_id,
                array=array_hook(files.get(sample_id)),
                labels=sample_labels,
            )
            samples.append(cur_sample)

        return samples

    @property
    def data_width(self):
        raise NotImplementedError

    def check_non_labelled(self):
        non_labelled = tuple(i for i in self.samples if not i.labels)
        if non_labelled:
            raise ValueError(
                f"Expected all observations to have a label associated "
                f"with them, but got {non_labelled}."
            )


def _transform_labels_in_sample(
    target_transformers: al_label_transformers,
    sample_labels_raw_dict: al_sample_labels_raw,
    extra_con_transformers: Union[Dict[str, StandardScaler], None] = None,
) -> al_sample_labels_transformed_all:
    """
    We transform the target and extra continuous labels only because for:

        - extra embed columns: We use the set up embedding dictionary attached to the
          model itself. Since the embeddings are trainable.
    """

    transformed_labels = {}

    if not extra_con_transformers:
        extra_con_transformers = {}

    merged_transformers = {**target_transformers, **extra_con_transformers}

    for label_column, label_value in sample_labels_raw_dict.items():

        if label_column in merged_transformers.keys():

            transformer = merged_transformers[label_column]
            cur_label_parsed = _transform_single_label_value(
                transformer=transformer, label_value=label_value
            )
            transformed_labels[label_column] = cur_label_parsed.item()

        else:
            transformed_labels[label_column] = label_value

    return transformed_labels


def _transform_single_label_value(
    transformer, label_value: al_label_values_raw
) -> np.ndarray:
    tt_t = transformer.transform
    label_value = np.array([label_value])

    label_value_streamlined = _streamline_values_for_transformers(
        transformer=transformer, values=label_value
    )

    label_value_transformed = tt_t(label_value_streamlined).squeeze()

    return label_value_transformed


def _split_labels_into_target_and_extra(
    sample_labels: al_sample_labels_transformed_all, target_columns: al_target_columns
) -> al_all_labels:

    target_columns_flat = target_columns["con"] + target_columns["cat"]
    target_labels = {k: v for k, v in sample_labels.items() if k in target_columns_flat}
    extra_labels = {
        k: v for k, v in sample_labels.items() if k not in target_columns_flat
    }

    split_labels_dict = {"target_labels": target_labels, "extra_labels": extra_labels}

    return split_labels_dict


def _set_up_num_classes(target_transformers: al_label_transformers) -> al_num_classes:

    num_classes_dict = {}
    for target_column, transformer in target_transformers.items():
        if isinstance(transformer, StandardScaler):
            num_classes = 1
        else:
            num_classes = len(transformer.classes_)
        num_classes_dict[target_column] = num_classes

    return num_classes_dict


class MemoryArrayDataset(ArrayDatasetBase):
    def __init__(self, *args, **kwargs):
        super().__init__(*args, **kwargs)

        if self.labels_dict:
            self.init_label_attributes()

        self.samples = self.set_up_samples(array_hook=self._mem_sample_loader)
        self.check_non_labelled()

    @staticmethod
    def _mem_sample_loader(sample_fpath: Union[str, Path]) -> torch.ByteTensor:
        """
        A small hook to actually load the arrays into `self.samples` instead of just
        pointing to filenames.
        """
        array = np.load(sample_fpath)

        array = array.astype(np.uint8)
        tensor = torch.from_numpy(array).unsqueeze(0)
        return tensor

    @property
    def data_width(self):
        data = self.samples[0].array
        return data.shape[1]

    # Note that dataloaders automatically convert arrays to tensors here, for labels
    def __getitem__(self, index: int) -> al_getitem_return:
        sample = self.samples[index]

        array = sample.array.to(dtype=torch.float)
        labels = sample.labels
        sample_id = sample.sample_id

        if self.target_width:
            right_padding = self.target_width - array.shape[2]
            array = pad(array, [0, right_padding])

        if self.na_augment[0]:
            array = make_random_snps_missing(
                array=array,
                percentage=self.na_augment[0],
                probability=self.na_augment[1],
            )
        return array, labels, sample_id

    def __len__(self):
        return len(self.samples)


class DiskArrayDataset(ArrayDatasetBase):
    def __init__(self, *args, **kwargs):
        super().__init__(*args, **kwargs)

        if self.labels_dict:
            self.init_label_attributes()

        self.samples = self.set_up_samples()
        self.check_non_labelled()

    @property
    def data_width(self):
        data = np.load(self.samples[0].array)
        return data.shape[1]

    # Note that dataloaders automatically convert arrays to tensors here, for labels
    def __getitem__(self, index: int) -> al_getitem_return:
        sample = self.samples[index]

        array = np.load(sample.array)
        labels = sample.labels
        sample_id = sample.sample_id

        array = torch.from_numpy(array).unsqueeze(0).to(dtype=torch.float)
        if self.na_augment[0]:
            array = make_random_snps_missing(
                array=array,
                percentage=self.na_augment[0],
                probability=self.na_augment[1],
            )

        if self.target_width:
            right_padding = self.target_width - array.shape[2]
            array = pad(array, [0, right_padding])

        return array, labels, sample_id

    def __len__(self):
        return len(self.samples)<|MERGE_RESOLUTION|>--- conflicted
+++ resolved
@@ -224,11 +224,7 @@
         """
 
         logger.debug("Setting up samples in current dataset.")
-<<<<<<< HEAD
-        path_iterator = get_array_path_iterator(data_source=Path(self.data_folder))
-=======
         path_iterator = get_array_path_iterator(data_source=Path(self.data_source))
->>>>>>> 9b0a8787
         files = {i.stem: i for i in path_iterator}
 
         sample_id_iter = self.labels_dict if self.labels_dict else files
