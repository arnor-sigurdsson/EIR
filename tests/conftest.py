--- conflicted
+++ resolved
@@ -69,16 +69,10 @@
     args_config.model_task = model_task
     args_config.label_file = str(test_path / "labels.csv")
     args_config.n_epochs = 10
-<<<<<<< HEAD
     args_config.rb_do = 0.15
     args_config.fc_do = 0.15
     args_config.na_augment = 0.10
-    args_config.sample_interval = 50
-=======
-
-    args_config.do = 0.00
     args_config.sample_interval = 200
->>>>>>> eb6ad4a5
     args_config.target_width = 1000
     args_config.data_width = 1000
     args_config.run_name = (
