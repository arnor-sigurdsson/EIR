--- conflicted
+++ resolved
@@ -33,13 +33,8 @@
             "label_column": "Origin",
             "data_type": "packbits",
             "data_width": 1000,
-<<<<<<< HEAD
             "resblocks": None,
-            "device": "cpu",
-=======
-            "resblocks": [2],
             "device": "cuda:0" if cuda.is_available() else "cpu",
->>>>>>> 4b07c6f1
             "gpu_num": "0",
             "lr": 1e-3,
             "wd": 5e-4,
@@ -75,16 +70,10 @@
     args_config.model_task = model_task
     args_config.label_file = str(test_path / "labels.csv")
     args_config.n_epochs = 10
-<<<<<<< HEAD
     args_config.na_augment = 0.1
     args_config.fc_do = 0.25
     args_config.rb_do = 0.25
-    args_config.sample_interval = 50
-=======
-
-    args_config.do = 0.00
     args_config.sample_interval = 200
->>>>>>> 4b07c6f1
     args_config.target_width = 1000
     args_config.data_width = 1000
     args_config.run_name = (
