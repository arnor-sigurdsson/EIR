--- conflicted
+++ resolved
@@ -457,12 +457,9 @@
     cl_args = create_test_cl_args
     train_loader, valid_loader, train_dataset, valid_dataset = create_test_dloaders
     model = create_test_model
-<<<<<<< HEAD
-    criterions = train._get_criterions(train_dataset.target_columns)
-=======
+
     optimizer = create_test_optimizer
     criterions = train._get_criterions(train_dataset.target_columns, cl_args.model_type)
->>>>>>> 8791c787
 
     optimizer, loss_module = create_test_optimizer(
         cl_args=cl_args,
@@ -482,7 +479,8 @@
         valid_dataset=valid_dataset,
         model=model,
         optimizer=optimizer,
-        loss_module=loss_module,
+        criterions=criterions,
+        loss_function=loss_module,
         labels_dict=train_dataset.labels_dict,
         target_transformers=train_dataset.target_transformers,
         target_columns=train_dataset.target_columns,
